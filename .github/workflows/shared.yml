--- conflicted
+++ resolved
@@ -49,7 +49,6 @@
 
       - name: Run pytest
         run: uv run --frozen --no-sync pytest
-<<<<<<< HEAD
 
       # This must run last as it modifies the environment!
       - name: Run pytest with lowest versions
@@ -58,9 +57,6 @@
           uv run --no-sync pytest
         env:
           UV_RESOLUTION: lowest-direct
-=======
-    continue-on-error: true
-
   readme-snippets:
     runs-on: ubuntu-latest
     steps:
@@ -75,5 +71,4 @@
         run: uv sync --frozen --all-extras --python 3.10
 
       - name: Check README snippets are up to date
-        run: uv run --frozen scripts/update_readme_snippets.py --check
->>>>>>> adf32716
+        run: uv run --frozen scripts/update_readme_snippets.py --check