# MCP Python SDK

<div align="center">

<strong>Python implementation of the Model Context Protocol (MCP)</strong>

[![PyPI][pypi-badge]][pypi-url]
[![MIT licensed][mit-badge]][mit-url]
[![Python Version][python-badge]][python-url]
[![Documentation][docs-badge]][docs-url]
[![Specification][spec-badge]][spec-url]
[![GitHub Discussions][discussions-badge]][discussions-url]

</div>

<!-- omit in toc -->
## Table of Contents

- [MCP Python SDK](#mcp-python-sdk)
  - [Overview](#overview)
  - [Installation](#installation)
    - [Adding MCP to your python project](#adding-mcp-to-your-python-project)
    - [Running the standalone MCP development tools](#running-the-standalone-mcp-development-tools)
  - [Quickstart](#quickstart)
  - [What is MCP?](#what-is-mcp)
  - [Core Concepts](#core-concepts)
    - [Server](#server)
    - [Resources](#resources)
    - [Tools](#tools)
      - [Structured Output](#structured-output)
    - [Prompts](#prompts)
    - [Images](#images)
    - [Context](#context)
    - [Completions](#completions)
    - [Elicitation](#elicitation)
    - [Sampling](#sampling)
    - [Logging and Notifications](#logging-and-notifications)
    - [Authentication](#authentication)
  - [Running Your Server](#running-your-server)
    - [Development Mode](#development-mode)
    - [Claude Desktop Integration](#claude-desktop-integration)
    - [Direct Execution](#direct-execution)
    - [Mounting to an Existing ASGI Server](#mounting-to-an-existing-asgi-server)
  - [Advanced Usage](#advanced-usage)
    - [Low-Level Server](#low-level-server)
    - [Writing MCP Clients](#writing-mcp-clients)
    - [MCP Primitives](#mcp-primitives)
    - [Server Capabilities](#server-capabilities)
  - [Documentation](#documentation)
  - [Contributing](#contributing)
  - [License](#license)

[pypi-badge]: https://img.shields.io/pypi/v/mcp.svg
[pypi-url]: https://pypi.org/project/mcp/
[mit-badge]: https://img.shields.io/pypi/l/mcp.svg
[mit-url]: https://github.com/modelcontextprotocol/python-sdk/blob/main/LICENSE
[python-badge]: https://img.shields.io/pypi/pyversions/mcp.svg
[python-url]: https://www.python.org/downloads/
[docs-badge]: https://img.shields.io/badge/docs-modelcontextprotocol.io-blue.svg
[docs-url]: https://modelcontextprotocol.io
[spec-badge]: https://img.shields.io/badge/spec-spec.modelcontextprotocol.io-blue.svg
[spec-url]: https://spec.modelcontextprotocol.io
[discussions-badge]: https://img.shields.io/github/discussions/modelcontextprotocol/python-sdk
[discussions-url]: https://github.com/modelcontextprotocol/python-sdk/discussions

## Overview

The Model Context Protocol allows applications to provide context for LLMs in a standardized way, separating the concerns of providing context from the actual LLM interaction. This Python SDK implements the full MCP specification, making it easy to:

- Build MCP clients that can connect to any MCP server
- Create MCP servers that expose resources, prompts and tools
- Use standard transports like stdio, SSE, and Streamable HTTP
- Handle all MCP protocol messages and lifecycle events

## Installation

### Adding MCP to your python project

We recommend using [uv](https://docs.astral.sh/uv/) to manage your Python projects.

If you haven't created a uv-managed project yet, create one:

   ```bash
   uv init mcp-server-demo
   cd mcp-server-demo
   ```

   Then add MCP to your project dependencies:

   ```bash
   uv add "mcp[cli]"
   ```

Alternatively, for projects using pip for dependencies:

```bash
pip install "mcp[cli]"
```

### Running the standalone MCP development tools

To run the mcp command with uv:

```bash
uv run mcp
```

## Quickstart

Let's create a simple MCP server that exposes a calculator tool and some data:

<!-- snippet-source examples/snippets/servers/fastmcp_quickstart.py -->
```python
"""
FastMCP quickstart example.

cd to the `examples/snippets/clients` directory and run:
    uv run server fastmcp_quickstart stdio
"""

from mcp.server.fastmcp import FastMCP

# Create an MCP server
mcp = FastMCP("Demo")


# Add an addition tool
@mcp.tool()
def add(a: int, b: int) -> int:
    """Add two numbers"""
    return a + b


# Add a dynamic greeting resource
@mcp.resource("greeting://{name}")
def get_greeting(name: str) -> str:
    """Get a personalized greeting"""
    return f"Hello, {name}!"


# Add a prompt
@mcp.prompt()
def greet_user(name: str, style: str = "friendly") -> str:
    """Generate a greeting prompt"""
    styles = {
        "friendly": "Please write a warm, friendly greeting",
        "formal": "Please write a formal, professional greeting",
        "casual": "Please write a casual, relaxed greeting",
    }

    return f"{styles.get(style, styles['friendly'])} for someone named {name}."
```

_Full example: [examples/snippets/servers/fastmcp_quickstart.py](https://github.com/modelcontextprotocol/python-sdk/blob/main/examples/snippets/servers/fastmcp_quickstart.py)_
<!-- /snippet-source -->

You can install this server in [Claude Desktop](https://claude.ai/download) and interact with it right away by running:

```bash
uv run mcp install server.py
```

Alternatively, you can test it with the MCP Inspector:

```bash
uv run mcp dev server.py
```

## What is MCP?

The [Model Context Protocol (MCP)](https://modelcontextprotocol.io) lets you build servers that expose data and functionality to LLM applications in a secure, standardized way. Think of it like a web API, but specifically designed for LLM interactions. MCP servers can:

- Expose data through **Resources** (think of these sort of like GET endpoints; they are used to load information into the LLM's context)
- Provide functionality through **Tools** (sort of like POST endpoints; they are used to execute code or otherwise produce a side effect)
- Define interaction patterns through **Prompts** (reusable templates for LLM interactions)
- And more!

## Core Concepts

### Server

The FastMCP server is your core interface to the MCP protocol. It handles connection management, protocol compliance, and message routing:

<!-- snippet-source examples/snippets/servers/lifespan_example.py -->
```python
"""Example showing lifespan support for startup/shutdown with strong typing."""

from collections.abc import AsyncIterator
from contextlib import asynccontextmanager
from dataclasses import dataclass

from mcp.server.fastmcp import Context, FastMCP


# Mock database class for example
class Database:
    """Mock database class for example."""

    @classmethod
    async def connect(cls) -> "Database":
        """Connect to database."""
        return cls()

    async def disconnect(self) -> None:
        """Disconnect from database."""
        pass

    def query(self) -> str:
        """Execute a query."""
        return "Query result"


@dataclass
class AppContext:
    """Application context with typed dependencies."""

    db: Database


@asynccontextmanager
async def app_lifespan(server: FastMCP) -> AsyncIterator[AppContext]:
    """Manage application lifecycle with type-safe context."""
    # Initialize on startup
    db = await Database.connect()
    try:
        yield AppContext(db=db)
    finally:
        # Cleanup on shutdown
        await db.disconnect()


# Pass lifespan to server
mcp = FastMCP("My App", lifespan=app_lifespan)


# Access type-safe lifespan context in tools
@mcp.tool()
def query_db(ctx: Context) -> str:
    """Tool that uses initialized resources."""
    db = ctx.request_context.lifespan_context.db
    return db.query()
```

_Full example: [examples/snippets/servers/lifespan_example.py](https://github.com/modelcontextprotocol/python-sdk/blob/main/examples/snippets/servers/lifespan_example.py)_
<!-- /snippet-source -->

### Resources

Resources are how you expose data to LLMs. They're similar to GET endpoints in a REST API - they provide data but shouldn't perform significant computation or have side effects:

<!-- snippet-source examples/snippets/servers/basic_resource.py -->
```python
from mcp.server.fastmcp import FastMCP

mcp = FastMCP(name="Resource Example")


@mcp.resource("file://documents/{name}")
def read_document(name: str) -> str:
    """Read a document by name."""
    # This would normally read from disk
    return f"Content of {name}"


@mcp.resource("config://settings")
def get_settings() -> str:
    """Get application settings."""
    return """{
  "theme": "dark",
  "language": "en",
  "debug": false
}"""
```

_Full example: [examples/snippets/servers/basic_resource.py](https://github.com/modelcontextprotocol/python-sdk/blob/main/examples/snippets/servers/basic_resource.py)_
<!-- /snippet-source -->

### Tools

Tools let LLMs take actions through your server. Unlike resources, tools are expected to perform computation and have side effects:

<!-- snippet-source examples/snippets/servers/basic_tool.py -->
```python
from mcp.server.fastmcp import FastMCP

mcp = FastMCP(name="Tool Example")


@mcp.tool()
def sum(a: int, b: int) -> int:
    """Add two numbers together."""
    return a + b


@mcp.tool()
def get_weather(city: str, unit: str = "celsius") -> str:
    """Get weather for a city."""
    # This would normally call a weather API
    return f"Weather in {city}: 22degrees{unit[0].upper()}"
```

_Full example: [examples/snippets/servers/basic_tool.py](https://github.com/modelcontextprotocol/python-sdk/blob/main/examples/snippets/servers/basic_tool.py)_
<!-- /snippet-source -->

#### Structured Output

Tools will return structured results by default, if their return type
annotation is compatible. Otherwise, they will return unstructured results.

Structured output supports these return types:

- Pydantic models (BaseModel subclasses)
- TypedDicts
- Dataclasses and other classes with type hints
- `dict[str, T]` (where T is any JSON-serializable type)
- Primitive types (str, int, float, bool, bytes, None) - wrapped in `{"result": value}`
- Generic types (list, tuple, Union, Optional, etc.) - wrapped in `{"result": value}`

Classes without type hints cannot be serialized for structured output. Only
classes with properly annotated attributes will be converted to Pydantic models
for schema generation and validation.

Structured results are automatically validated against the output schema
generated from the annotation. This ensures the tool returns well-typed,
validated data that clients can easily process.

**Note:** For backward compatibility, unstructured results are also
returned. Unstructured results are provided for backward compatibility
with previous versions of the MCP specification, and are quirks-compatible
with previous versions of FastMCP in the current version of the SDK.

**Note:** In cases where a tool function's return type annotation
causes the tool to be classified as structured _and this is undesirable_,
the  classification can be suppressed by passing `structured_output=False`
to the `@tool` decorator.

<!-- snippet-source examples/snippets/servers/structured_output.py -->
```python
"""Example showing structured output with tools."""

from typing import TypedDict

from pydantic import BaseModel, Field

from mcp.server.fastmcp import FastMCP

mcp = FastMCP("Structured Output Example")


# Using Pydantic models for rich structured data
class WeatherData(BaseModel):
    """Weather information structure."""

    temperature: float = Field(description="Temperature in Celsius")
    humidity: float = Field(description="Humidity percentage")
    condition: str
    wind_speed: float


@mcp.tool()
def get_weather(city: str) -> WeatherData:
    """Get weather for a city - returns structured data."""
    # Simulated weather data
    return WeatherData(
        temperature=72.5,
        humidity=45.0,
        condition="sunny",
        wind_speed=5.2,
    )


# Using TypedDict for simpler structures
class LocationInfo(TypedDict):
    latitude: float
    longitude: float
    name: str


@mcp.tool()
def get_location(address: str) -> LocationInfo:
    """Get location coordinates"""
    return LocationInfo(latitude=51.5074, longitude=-0.1278, name="London, UK")


# Using dict[str, Any] for flexible schemas
@mcp.tool()
def get_statistics(data_type: str) -> dict[str, float]:
    """Get various statistics"""
    return {"mean": 42.5, "median": 40.0, "std_dev": 5.2}


# Ordinary classes with type hints work for structured output
class UserProfile:
    name: str
    age: int
    email: str | None = None

    def __init__(self, name: str, age: int, email: str | None = None):
        self.name = name
        self.age = age
        self.email = email


@mcp.tool()
def get_user(user_id: str) -> UserProfile:
    """Get user profile - returns structured data"""
    return UserProfile(name="Alice", age=30, email="alice@example.com")


# Classes WITHOUT type hints cannot be used for structured output
class UntypedConfig:
    def __init__(self, setting1, setting2):
        self.setting1 = setting1
        self.setting2 = setting2


@mcp.tool()
def get_config() -> UntypedConfig:
    """This returns unstructured output - no schema generated"""
    return UntypedConfig("value1", "value2")


# Lists and other types are wrapped automatically
@mcp.tool()
def list_cities() -> list[str]:
    """Get a list of cities"""
    return ["London", "Paris", "Tokyo"]
    # Returns: {"result": ["London", "Paris", "Tokyo"]}


@mcp.tool()
def get_temperature(city: str) -> float:
    """Get temperature as a simple float"""
    return 22.5
    # Returns: {"result": 22.5}
```

_Full example: [examples/snippets/servers/structured_output.py](https://github.com/modelcontextprotocol/python-sdk/blob/main/examples/snippets/servers/structured_output.py)_
<!-- /snippet-source -->

### Prompts

Prompts are reusable templates that help LLMs interact with your server effectively:

<!-- snippet-source examples/snippets/servers/basic_prompt.py -->
```python
from mcp.server.fastmcp import FastMCP
from mcp.server.fastmcp.prompts import base

mcp = FastMCP(name="Prompt Example")


@mcp.prompt(title="Code Review")
def review_code(code: str) -> str:
    return f"Please review this code:\n\n{code}"


@mcp.prompt(title="Debug Assistant")
def debug_error(error: str) -> list[base.Message]:
    return [
        base.UserMessage("I'm seeing this error:"),
        base.UserMessage(error),
        base.AssistantMessage("I'll help debug that. What have you tried so far?"),
    ]
```

_Full example: [examples/snippets/servers/basic_prompt.py](https://github.com/modelcontextprotocol/python-sdk/blob/main/examples/snippets/servers/basic_prompt.py)_
<!-- /snippet-source -->

### Images

FastMCP provides an `Image` class that automatically handles image data:

<!-- snippet-source examples/snippets/servers/images.py -->
```python
"""Example showing image handling with FastMCP."""

from PIL import Image as PILImage

from mcp.server.fastmcp import FastMCP, Image

mcp = FastMCP("Image Example")


@mcp.tool()
def create_thumbnail(image_path: str) -> Image:
    """Create a thumbnail from an image"""
    img = PILImage.open(image_path)
    img.thumbnail((100, 100))
    return Image(data=img.tobytes(), format="png")
```

_Full example: [examples/snippets/servers/images.py](https://github.com/modelcontextprotocol/python-sdk/blob/main/examples/snippets/servers/images.py)_
<!-- /snippet-source -->

### Context

The Context object gives your tools and resources access to MCP capabilities:

<!-- snippet-source examples/snippets/servers/tool_progress.py -->
```python
from mcp.server.fastmcp import Context, FastMCP

mcp = FastMCP(name="Progress Example")


@mcp.tool()
async def long_running_task(task_name: str, ctx: Context, steps: int = 5) -> str:
    """Execute a task with progress updates."""
    await ctx.info(f"Starting: {task_name}")

    for i in range(steps):
        progress = (i + 1) / steps
        await ctx.report_progress(
            progress=progress,
            total=1.0,
            message=f"Step {i + 1}/{steps}",
        )
        await ctx.debug(f"Completed step {i + 1}")

    return f"Task '{task_name}' completed"
```

_Full example: [examples/snippets/servers/tool_progress.py](https://github.com/modelcontextprotocol/python-sdk/blob/main/examples/snippets/servers/tool_progress.py)_
<!-- /snippet-source -->

### Completions

MCP supports providing completion suggestions for prompt arguments and resource template parameters. With the context parameter, servers can provide completions based on previously resolved values:

Client usage:

<!-- snippet-source examples/snippets/clients/completion_client.py -->
```python
"""MCP client example showing completion usage.

This example demonstrates how to use the completion feature in MCP clients.
cd to the `examples/snippets` directory and run:
    uv run completion-client
"""

import asyncio
import os

from mcp import ClientSession, StdioServerParameters
from mcp.client.stdio import stdio_client
from mcp.types import PromptReference, ResourceTemplateReference

# Create server parameters for stdio connection
server_params = StdioServerParameters(
    command="uv",  # Using uv to run the server
    args=["run", "server", "completion", "stdio"],  # Server with completion support
    env={"UV_INDEX": os.environ.get("UV_INDEX", "")},
)


async def run():
    """Run the completion client example."""
    async with stdio_client(server_params) as (read, write):
        async with ClientSession(read, write) as session:
            # Initialize the connection
            await session.initialize()

            # List available resource templates
            templates = await session.list_resource_templates()
            print("Available resource templates:")
            for template in templates.resourceTemplates:
                print(f"  - {template.uriTemplate}")

            # List available prompts
            prompts = await session.list_prompts()
            print("\nAvailable prompts:")
            for prompt in prompts.prompts:
                print(f"  - {prompt.name}")

            # Complete resource template arguments
            if templates.resourceTemplates:
                template = templates.resourceTemplates[0]
                print(f"\nCompleting arguments for resource template: {template.uriTemplate}")

                # Complete without context
                result = await session.complete(
                    ref=ResourceTemplateReference(type="ref/resource", uri=template.uriTemplate),
                    argument={"name": "owner", "value": "model"},
                )
                print(f"Completions for 'owner' starting with 'model': {result.completion.values}")

                # Complete with context - repo suggestions based on owner
                result = await session.complete(
                    ref=ResourceTemplateReference(type="ref/resource", uri=template.uriTemplate),
                    argument={"name": "repo", "value": ""},
                    context_arguments={"owner": "modelcontextprotocol"},
                )
                print(f"Completions for 'repo' with owner='modelcontextprotocol': {result.completion.values}")

            # Complete prompt arguments
            if prompts.prompts:
                prompt_name = prompts.prompts[0].name
                print(f"\nCompleting arguments for prompt: {prompt_name}")

                result = await session.complete(
                    ref=PromptReference(type="ref/prompt", name=prompt_name),
                    argument={"name": "style", "value": ""},
                )
                print(f"Completions for 'style' argument: {result.completion.values}")


def main():
    """Entry point for the completion client."""
    asyncio.run(run())


if __name__ == "__main__":
    main()
```

_Full example: [examples/snippets/clients/completion_client.py](https://github.com/modelcontextprotocol/python-sdk/blob/main/examples/snippets/clients/completion_client.py)_
<!-- /snippet-source -->
### Elicitation

Request additional information from users. This example shows an Elicitation during a Tool Call:

<!-- snippet-source examples/snippets/servers/elicitation.py -->
```python
from pydantic import BaseModel, Field

from mcp.server.fastmcp import Context, FastMCP

mcp = FastMCP(name="Elicitation Example")


class BookingPreferences(BaseModel):
    """Schema for collecting user preferences."""

    checkAlternative: bool = Field(description="Would you like to check another date?")
    alternativeDate: str = Field(
        default="2024-12-26",
        description="Alternative date (YYYY-MM-DD)",
    )


@mcp.tool()
async def book_table(
    date: str,
    time: str,
    party_size: int,
    ctx: Context,
) -> str:
    """Book a table with date availability check."""
    # Check if date is available
    if date == "2024-12-25":
        # Date unavailable - ask user for alternative
        result = await ctx.elicit(
            message=(f"No tables available for {party_size} on {date}. Would you like to try another date?"),
            schema=BookingPreferences,
        )

        if result.action == "accept" and result.data:
            if result.data.checkAlternative:
                return f"[SUCCESS] Booked for {result.data.alternativeDate}"
            return "[CANCELLED] No booking made"
        return "[CANCELLED] Booking cancelled"

    # Date available
    return f"[SUCCESS] Booked for {date} at {time}"
```

_Full example: [examples/snippets/servers/elicitation.py](https://github.com/modelcontextprotocol/python-sdk/blob/main/examples/snippets/servers/elicitation.py)_
<!-- /snippet-source -->

The `elicit()` method returns an `ElicitationResult` with:

- `action`: "accept", "decline", or "cancel"
- `data`: The validated response (only when accepted)
- `validation_error`: Any validation error message

### Sampling

Tools can interact with LLMs through sampling (generating text):

<!-- snippet-source examples/snippets/servers/sampling.py -->
```python
from mcp.server.fastmcp import Context, FastMCP
from mcp.types import SamplingMessage, TextContent

mcp = FastMCP(name="Sampling Example")


@mcp.tool()
async def generate_poem(topic: str, ctx: Context) -> str:
    """Generate a poem using LLM sampling."""
    prompt = f"Write a short poem about {topic}"

    result = await ctx.session.create_message(
        messages=[
            SamplingMessage(
                role="user",
                content=TextContent(type="text", text=prompt),
            )
        ],
        max_tokens=100,
    )

    if result.content.type == "text":
        return result.content.text
    return str(result.content)
```

_Full example: [examples/snippets/servers/sampling.py](https://github.com/modelcontextprotocol/python-sdk/blob/main/examples/snippets/servers/sampling.py)_
<!-- /snippet-source -->

### Logging and Notifications

Tools can send logs and notifications through the context:

<!-- snippet-source examples/snippets/servers/notifications.py -->
```python
from mcp.server.fastmcp import Context, FastMCP

mcp = FastMCP(name="Notifications Example")


@mcp.tool()
async def process_data(data: str, ctx: Context) -> str:
    """Process data with logging."""
    # Different log levels
    await ctx.debug(f"Debug: Processing '{data}'")
    await ctx.info("Info: Starting processing")
    await ctx.warning("Warning: This is experimental")
    await ctx.error("Error: (This is just a demo)")

    # Notify about resource changes
    await ctx.session.send_resource_list_changed()

    return f"Processed: {data}"
```

_Full example: [examples/snippets/servers/notifications.py](https://github.com/modelcontextprotocol/python-sdk/blob/main/examples/snippets/servers/notifications.py)_
<!-- /snippet-source -->

### Authentication

Authentication can be used by servers that want to expose tools accessing protected resources.

`mcp.server.auth` implements OAuth 2.1 resource server functionality, where MCP servers act as Resource Servers (RS) that validate tokens issued by separate Authorization Servers (AS). This follows the [MCP authorization specification](https://modelcontextprotocol.io/specification/2025-06-18/basic/authorization) and implements RFC 9728 (Protected Resource Metadata) for AS discovery.

MCP servers can use authentication by providing an implementation of the `TokenVerifier` protocol:

```python
from mcp import FastMCP
from mcp.server.auth.provider import TokenVerifier, TokenInfo
from mcp.server.auth.settings import AuthSettings


class MyTokenVerifier(TokenVerifier):
    # Implement token validation logic (typically via token introspection)
    async def verify_token(self, token: str) -> TokenInfo:
        # Verify with your authorization server
        ...


mcp = FastMCP(
    "My App",
    token_verifier=MyTokenVerifier(),
    auth=AuthSettings(
        issuer_url="https://auth.example.com",
        resource_server_url="http://localhost:3001",
        required_scopes=["mcp:read", "mcp:write"],
    ),
)
```

For a complete example with separate Authorization Server and Resource Server implementations, see [`examples/servers/simple-auth/`](examples/servers/simple-auth/).

**Architecture:**

- **Authorization Server (AS)**: Handles OAuth flows, user authentication, and token issuance
- **Resource Server (RS)**: Your MCP server that validates tokens and serves protected resources
- **Client**: Discovers AS through RFC 9728, obtains tokens, and uses them with the MCP server

See [TokenVerifier](src/mcp/server/auth/provider.py) for more details on implementing token validation.

## Running Your Server

### Development Mode

The fastest way to test and debug your server is with the MCP Inspector:

```bash
uv run mcp dev server.py

# Add dependencies
uv run mcp dev server.py --with pandas --with numpy

# Mount local code
uv run mcp dev server.py --with-editable .
```

### Claude Desktop Integration

Once your server is ready, install it in Claude Desktop:

```bash
uv run mcp install server.py

# Custom name
uv run mcp install server.py --name "My Analytics Server"

# Environment variables
uv run mcp install server.py -v API_KEY=abc123 -v DB_URL=postgres://...
uv run mcp install server.py -f .env
```

### Direct Execution

For advanced scenarios like custom deployments:

<!-- snippet-source examples/snippets/servers/direct_execution.py -->
```python
"""Example showing direct execution of an MCP server.

This is the simplest way to run an MCP server directly.
cd to the `examples/snippets` directory and run:
    uv run direct-execution-server
    or
    python servers/direct_execution.py
"""

from mcp.server.fastmcp import FastMCP

mcp = FastMCP("My App")


@mcp.tool()
def hello(name: str = "World") -> str:
    """Say hello to someone."""
    return f"Hello, {name}!"


def main():
    """Entry point for the direct execution server."""
    mcp.run()


if __name__ == "__main__":
    main()
```

_Full example: [examples/snippets/servers/direct_execution.py](https://github.com/modelcontextprotocol/python-sdk/blob/main/examples/snippets/servers/direct_execution.py)_
<!-- /snippet-source -->

Run it with:

```bash
python servers/direct_execution.py
# or
uv run mcp run servers/direct_execution.py
```

Note that `uv run mcp run` or `uv run mcp dev` only supports server using FastMCP and not the low-level server variant.

### Streamable HTTP Transport

> **Note**: Streamable HTTP transport is superseding SSE transport for production deployments.

<!-- snippet-source examples/snippets/servers/streamable_config.py -->
```python
"""Streamable HTTP server configuration examples.

This example shows different configuration options for
streamable HTTP servers.

Run from the repository root:
    uv run examples/snippets/servers/streamable_config.py
"""

from mcp.server.fastmcp import FastMCP

# Stateful server (maintains session state)
mcp = FastMCP("StatefulServer")

# Other configuration options:
# Stateless server (no session persistence)
# mcp = FastMCP("StatelessServer", stateless_http=True)

# Stateless server (no session persistence, no sse stream with supported client)
# mcp = FastMCP("StatelessServer", stateless_http=True, json_response=True)


# Add a simple tool to demonstrate the server
@mcp.tool()
def greet(name: str = "World") -> str:
    """Greet someone by name."""
    return f"Hello, {name}!"


# Run server with streamable_http transport
if __name__ == "__main__":
    mcp.run(transport="streamable-http")
```

_Full example: [examples/snippets/servers/streamable_config.py](https://github.com/modelcontextprotocol/python-sdk/blob/main/examples/snippets/servers/streamable_config.py)_
<!-- /snippet-source -->

You can mount multiple FastMCP servers in a Starlette application:

<!-- snippet-source examples/snippets/servers/streamable_starlette_mount.py -->
```python
"""Example of mounting multiple FastMCP servers in a Starlette application.

This example shows how to create multiple MCP servers and mount them
at different endpoints in a single Starlette application.

Run from the repository root:
    uvicorn examples.snippets.servers.streamable_starlette_mount:app --reload
"""

import contextlib

from starlette.applications import Starlette
from starlette.routing import Mount

from mcp.server.fastmcp import FastMCP

# Create the Echo server
echo_mcp = FastMCP(name="EchoServer", stateless_http=True)


@echo_mcp.tool()
def echo(message: str) -> str:
    """A simple echo tool"""
    return f"Echo: {message}"


# Create the Math server
math_mcp = FastMCP(name="MathServer", stateless_http=True)


@math_mcp.tool()
def add_two(n: int) -> int:
    """Tool to add two to the input"""
    return n + 2


# Create a combined lifespan to manage both session managers
@contextlib.asynccontextmanager
async def lifespan(app):
    async with contextlib.AsyncExitStack() as stack:
        await stack.enter_async_context(echo_mcp.session_manager.run())
        await stack.enter_async_context(math_mcp.session_manager.run())
        yield


# Create the Starlette app and mount the MCP servers
app = Starlette(
    routes=[
        Mount("/echo", echo_mcp.streamable_http_app()),
        Mount("/math", math_mcp.streamable_http_app()),
    ],
    lifespan=lifespan,
)
```

_Full example: [examples/snippets/servers/streamable_starlette_mount.py](https://github.com/modelcontextprotocol/python-sdk/blob/main/examples/snippets/servers/streamable_starlette_mount.py)_
<!-- /snippet-source -->

For low level server with Streamable HTTP implementations, see:

- Stateful server: [`examples/servers/simple-streamablehttp/`](examples/servers/simple-streamablehttp/)
- Stateless server: [`examples/servers/simple-streamablehttp-stateless/`](examples/servers/simple-streamablehttp-stateless/)

The streamable HTTP transport supports:

- Stateful and stateless operation modes
- Resumability with event stores
- JSON or SSE response formats
- Better scalability for multi-node deployments

### Mounting to an Existing ASGI Server

By default, SSE servers are mounted at `/sse` and Streamable HTTP servers are mounted at `/mcp`. You can customize these paths using the methods described below.

For more information on mounting applications in Starlette, see the [Starlette documentation](https://www.starlette.io/routing/#submounting-routes).

#### SSE servers

> **Note**: SSE transport is being superseded by [Streamable HTTP transport](https://modelcontextprotocol.io/specification/2025-03-26/basic/transports#streamable-http).

You can mount the SSE server to an existing ASGI server using the `sse_app` method. This allows you to integrate the SSE server with other ASGI applications.

```python
from starlette.applications import Starlette
from starlette.routing import Mount, Host
from mcp.server.fastmcp import FastMCP


mcp = FastMCP("My App")

# Mount the SSE server to the existing ASGI server
app = Starlette(
    routes=[
        Mount('/', app=mcp.sse_app()),
    ]
)

# or dynamically mount as host
app.router.routes.append(Host('mcp.acme.corp', app=mcp.sse_app()))
```

When mounting multiple MCP servers under different paths, you can configure the mount path in several ways:

```python
from starlette.applications import Starlette
from starlette.routing import Mount
from mcp.server.fastmcp import FastMCP

# Create multiple MCP servers
github_mcp = FastMCP("GitHub API")
browser_mcp = FastMCP("Browser")
curl_mcp = FastMCP("Curl")
search_mcp = FastMCP("Search")

# Method 1: Configure mount paths via settings (recommended for persistent configuration)
github_mcp.settings.mount_path = "/github"
browser_mcp.settings.mount_path = "/browser"

# Method 2: Pass mount path directly to sse_app (preferred for ad-hoc mounting)
# This approach doesn't modify the server's settings permanently

# Create Starlette app with multiple mounted servers
app = Starlette(
    routes=[
        # Using settings-based configuration
        Mount("/github", app=github_mcp.sse_app()),
        Mount("/browser", app=browser_mcp.sse_app()),
        # Using direct mount path parameter
        Mount("/curl", app=curl_mcp.sse_app("/curl")),
        Mount("/search", app=search_mcp.sse_app("/search")),
    ]
)

# Method 3: For direct execution, you can also pass the mount path to run()
if __name__ == "__main__":
    search_mcp.run(transport="sse", mount_path="/search")
```

For more information on mounting applications in Starlette, see the [Starlette documentation](https://www.starlette.io/routing/#submounting-routes).

## Advanced Usage

### Low-Level Server

For more control, you can use the low-level server implementation directly. This gives you full access to the protocol and allows you to customize every aspect of your server, including lifecycle management through the lifespan API:

<!-- snippet-source examples/snippets/servers/lowlevel/lifespan.py -->
```python
<<<<<<< HEAD
"""Low-level server example showing lifespan management.

This example demonstrates how to use the lifespan API to manage
server startup and shutdown, including resource initialization
and cleanup.

=======
"""
>>>>>>> 0b4ce00b
Run from the repository root:
    uv run examples/snippets/servers/lowlevel/lifespan.py
"""

from collections.abc import AsyncIterator
from contextlib import asynccontextmanager
<<<<<<< HEAD

import mcp.server.stdio
import mcp.types as types
from mcp.server.lowlevel import NotificationOptions, Server
from mcp.server.models import InitializationOptions


# Mock database class for example
class Database:
    """Mock database class for example."""

    @classmethod
    async def connect(cls) -> "Database":
        """Connect to database."""
        print("Database connected")
        return cls()

    async def disconnect(self) -> None:
        """Disconnect from database."""
        print("Database disconnected")

=======

import mcp.server.stdio
import mcp.types as types
from mcp.server.lowlevel import NotificationOptions, Server
from mcp.server.models import InitializationOptions


# Mock database class for example
class Database:
    """Mock database class for example."""

    @classmethod
    async def connect(cls) -> "Database":
        """Connect to database."""
        print("Database connected")
        return cls()

    async def disconnect(self) -> None:
        """Disconnect from database."""
        print("Database disconnected")

>>>>>>> 0b4ce00b
    async def query(self, query_str: str) -> list[dict[str, str]]:
        """Execute a query."""
        # Simulate database query
        return [{"id": "1", "name": "Example", "query": query_str}]


@asynccontextmanager
async def server_lifespan(_server: Server) -> AsyncIterator[dict]:
    """Manage server startup and shutdown lifecycle."""
    # Initialize resources on startup
    db = await Database.connect()
    try:
        yield {"db": db}
    finally:
        # Clean up on shutdown
        await db.disconnect()


# Pass lifespan to server
server = Server("example-server", lifespan=server_lifespan)


@server.list_tools()
async def handle_list_tools() -> list[types.Tool]:
    """List available tools."""
    return [
        types.Tool(
            name="query_db",
            description="Query the database",
            inputSchema={
                "type": "object",
                "properties": {"query": {"type": "string", "description": "SQL query to execute"}},
                "required": ["query"],
            },
        )
    ]


@server.call_tool()
async def query_db(name: str, arguments: dict) -> list[types.TextContent]:
    """Handle database query tool call."""
    if name != "query_db":
        raise ValueError(f"Unknown tool: {name}")

    # Access lifespan context
    ctx = server.request_context
    db = ctx.lifespan_context["db"]

    # Execute query
    results = await db.query(arguments["query"])

    return [types.TextContent(type="text", text=f"Query results: {results}")]


async def run():
    """Run the server with lifespan management."""
    async with mcp.server.stdio.stdio_server() as (read_stream, write_stream):
        await server.run(
            read_stream,
            write_stream,
            InitializationOptions(
                server_name="example-server",
                server_version="0.1.0",
                capabilities=server.get_capabilities(
                    notification_options=NotificationOptions(),
                    experimental_capabilities={},
                ),
            ),
        )


if __name__ == "__main__":
    import asyncio

    asyncio.run(run())
```

_Full example: [examples/snippets/servers/lowlevel/lifespan.py](https://github.com/modelcontextprotocol/python-sdk/blob/main/examples/snippets/servers/lowlevel/lifespan.py)_
<!-- /snippet-source -->

The lifespan API provides:

- A way to initialize resources when the server starts and clean them up when it stops
- Access to initialized resources through the request context in handlers
- Type-safe context passing between lifespan and request handlers

<!-- snippet-source examples/snippets/servers/lowlevel/basic.py -->
```python
<<<<<<< HEAD
"""Basic low-level server example.

This example demonstrates the low-level server API with minimal setup,
showing how to implement basic prompts using the raw protocol handlers.

Run from the repository root:
    uv run examples/snippets/servers/lowlevel/basic.py
=======
"""
Run from the repository root:
uv run examples/snippets/servers/lowlevel/basic.py
>>>>>>> 0b4ce00b
"""

import asyncio

import mcp.server.stdio
import mcp.types as types
from mcp.server.lowlevel import NotificationOptions, Server
from mcp.server.models import InitializationOptions

# Create a server instance
server = Server("example-server")


@server.list_prompts()
async def handle_list_prompts() -> list[types.Prompt]:
    """List available prompts."""
    return [
        types.Prompt(
            name="example-prompt",
            description="An example prompt template",
            arguments=[types.PromptArgument(name="arg1", description="Example argument", required=True)],
        )
    ]


@server.get_prompt()
async def handle_get_prompt(name: str, arguments: dict[str, str] | None) -> types.GetPromptResult:
    """Get a specific prompt by name."""
    if name != "example-prompt":
        raise ValueError(f"Unknown prompt: {name}")

<<<<<<< HEAD
    arg1_value = arguments.get("arg1", "default") if arguments else "default"
=======
    arg1_value = (arguments or {}).get("arg1", "default")
>>>>>>> 0b4ce00b

    return types.GetPromptResult(
        description="Example prompt",
        messages=[
            types.PromptMessage(
                role="user",
                content=types.TextContent(type="text", text=f"Example prompt text with argument: {arg1_value}"),
            )
        ],
    )


async def run():
    """Run the basic low-level server."""
    async with mcp.server.stdio.stdio_server() as (read_stream, write_stream):
        await server.run(
            read_stream,
            write_stream,
            InitializationOptions(
                server_name="example",
                server_version="0.1.0",
                capabilities=server.get_capabilities(
                    notification_options=NotificationOptions(),
                    experimental_capabilities={},
                ),
            ),
        )


if __name__ == "__main__":
    asyncio.run(run())
```

_Full example: [examples/snippets/servers/lowlevel/basic.py](https://github.com/modelcontextprotocol/python-sdk/blob/main/examples/snippets/servers/lowlevel/basic.py)_
<!-- /snippet-source -->

Caution: The `uv run mcp run` and `uv run mcp dev` tool doesn't support low-level server.

#### Structured Output Support

The low-level server supports structured output for tools, allowing you to return both human-readable content and machine-readable structured data. Tools can define an `outputSchema` to validate their structured output:

<!-- snippet-source examples/snippets/servers/lowlevel/structured_output.py -->
```python
<<<<<<< HEAD
"""Low-level server example showing structured output support.

This example demonstrates how to use the low-level server API to return
structured data from tools, with automatic validation against output schemas.

Run from the repository root:
    uv run examples/snippets/servers/lowlevel/structured_output.py
"""

=======
"""
Run from the repository root:
    uv run examples/snippets/servers/lowlevel/structured_output.py
"""

>>>>>>> 0b4ce00b
import asyncio
from typing import Any

import mcp.server.stdio
import mcp.types as types
from mcp.server.lowlevel import NotificationOptions, Server
from mcp.server.models import InitializationOptions

server = Server("example-server")


@server.list_tools()
async def list_tools() -> list[types.Tool]:
    """List available tools with structured output schemas."""
    return [
        types.Tool(
            name="get_weather",
            description="Get current weather for a city",
            inputSchema={
                "type": "object",
<<<<<<< HEAD
                "properties": {"expression": {"type": "string", "description": "Math expression"}},
                "required": ["expression"],
=======
                "properties": {"city": {"type": "string", "description": "City name"}},
                "required": ["city"],
>>>>>>> 0b4ce00b
            },
            outputSchema={
                "type": "object",
                "properties": {
                    "temperature": {"type": "number", "description": "Temperature in Celsius"},
                    "condition": {"type": "string", "description": "Weather condition"},
                    "humidity": {"type": "number", "description": "Humidity percentage"},
                    "city": {"type": "string", "description": "City name"},
                },
                "required": ["temperature", "condition", "humidity", "city"],
            },
        )
    ]


@server.call_tool()
async def call_tool(name: str, arguments: dict[str, Any]) -> dict[str, Any]:
    """Handle tool calls with structured output."""
<<<<<<< HEAD
    if name == "calculate":
        expression = arguments["expression"]
        try:
            # WARNING: eval() is dangerous! Use a safe math parser in production
            result = eval(expression)
            structured = {"result": result, "expression": expression}

            # low-level server will validate structured output against the tool's
            # output schema, and automatically serialize it into a TextContent block
            # for backwards compatibility with pre-2025-06-18 clients.
            return structured
        except Exception as e:
            raise ValueError(f"Calculation error: {str(e)}")
=======
    if name == "get_weather":
        city = arguments["city"]

        # Simulated weather data - in production, call a weather API
        weather_data = {
            "temperature": 22.5,
            "condition": "partly cloudy",
            "humidity": 65,
            "city": city,  # Include the requested city
        }

        # low-level server will validate structured output against the tool's
        # output schema, and additionally serialize it into a TextContent block
        # for backwards compatibility with pre-2025-06-18 clients.
        return weather_data
>>>>>>> 0b4ce00b
    else:
        raise ValueError(f"Unknown tool: {name}")


async def run():
    """Run the structured output server."""
    async with mcp.server.stdio.stdio_server() as (read_stream, write_stream):
        await server.run(
            read_stream,
            write_stream,
            InitializationOptions(
                server_name="structured-output-example",
                server_version="0.1.0",
                capabilities=server.get_capabilities(
                    notification_options=NotificationOptions(),
                    experimental_capabilities={},
                ),
            ),
        )


if __name__ == "__main__":
    asyncio.run(run())
```

_Full example: [examples/snippets/servers/lowlevel/structured_output.py](https://github.com/modelcontextprotocol/python-sdk/blob/main/examples/snippets/servers/lowlevel/structured_output.py)_
<!-- /snippet-source -->

Tools can return data in three ways:

1. **Content only**: Return a list of content blocks (default behavior before spec revision 2025-06-18)
2. **Structured data only**: Return a dictionary that will be serialized to JSON (Introduced in spec revision 2025-06-18)
3. **Both**: Return a tuple of (content, structured_data) preferred option to use for backwards compatibility

When an `outputSchema` is defined, the server automatically validates the structured output against the schema. This ensures type safety and helps catch errors early.

### Writing MCP Clients

The SDK provides a high-level client interface for connecting to MCP servers using various [transports](https://modelcontextprotocol.io/specification/2025-03-26/basic/transports):

<!-- snippet-source examples/snippets/clients/stdio_client.py -->
```python
"""MCP client example using stdio transport.

This is a documentation example showing how to write an MCP client.
cd to the `examples/snippets/clients` directory and run:
    uv run client
"""

import asyncio
import os

from pydantic import AnyUrl

from mcp import ClientSession, StdioServerParameters, types
from mcp.client.stdio import stdio_client
from mcp.shared.context import RequestContext

# Create server parameters for stdio connection
server_params = StdioServerParameters(
    command="uv",  # Using uv to run the server
    args=["run", "server", "fastmcp_quickstart", "stdio"],  # We're already in snippets dir
    env={"UV_INDEX": os.environ.get("UV_INDEX", "")},
)


# Optional: create a sampling callback
async def handle_sampling_message(
    context: RequestContext, params: types.CreateMessageRequestParams
) -> types.CreateMessageResult:
    print(f"Sampling request: {params.messages}")
    return types.CreateMessageResult(
        role="assistant",
        content=types.TextContent(
            type="text",
            text="Hello, world! from model",
        ),
        model="gpt-3.5-turbo",
        stopReason="endTurn",
    )


async def run():
    async with stdio_client(server_params) as (read, write):
        async with ClientSession(read, write, sampling_callback=handle_sampling_message) as session:
            # Initialize the connection
            await session.initialize()

            # List available prompts
            prompts = await session.list_prompts()
            print(f"Available prompts: {[p.name for p in prompts.prompts]}")

            # Get a prompt (greet_user prompt from fastmcp_quickstart)
            if prompts.prompts:
                prompt = await session.get_prompt("greet_user", arguments={"name": "Alice", "style": "friendly"})
                print(f"Prompt result: {prompt.messages[0].content}")

            # List available resources
            resources = await session.list_resources()
            print(f"Available resources: {[r.uri for r in resources.resources]}")

            # List available tools
            tools = await session.list_tools()
            print(f"Available tools: {[t.name for t in tools.tools]}")

            # Read a resource (greeting resource from fastmcp_quickstart)
            resource_content = await session.read_resource(AnyUrl("greeting://World"))
            content_block = resource_content.contents[0]
            if isinstance(content_block, types.TextContent):
                print(f"Resource content: {content_block.text}")

            # Call a tool (add tool from fastmcp_quickstart)
            result = await session.call_tool("add", arguments={"a": 5, "b": 3})
            result_unstructured = result.content[0]
            if isinstance(result_unstructured, types.TextContent):
                print(f"Tool result: {result_unstructured.text}")
            result_structured = result.structuredContent
            print(f"Structured tool result: {result_structured}")


def main():
    """Entry point for the client script."""
    asyncio.run(run())


if __name__ == "__main__":
    main()
```

_Full example: [examples/snippets/clients/stdio_client.py](https://github.com/modelcontextprotocol/python-sdk/blob/main/examples/snippets/clients/stdio_client.py)_
<!-- /snippet-source -->

Clients can also connect using [Streamable HTTP transport](https://modelcontextprotocol.io/specification/2025-03-26/basic/transports#streamable-http):

<!-- snippet-source examples/snippets/clients/streamable_basic.py -->
```python
"""Basic streamable HTTP client example.

This example shows the minimal code needed to connect to
a streamable HTTP server and call a tool.

Run from the repository root:
    uv run examples/snippets/clients/streamable_basic.py
"""

import asyncio

from mcp import ClientSession
from mcp.client.streamable_http import streamablehttp_client


async def main():
    # Connect to a streamable HTTP server
    async with streamablehttp_client("http://localhost:8000/mcp") as (
        read_stream,
        write_stream,
        _,
    ):
        # Create a session using the client streams
        async with ClientSession(read_stream, write_stream) as session:
            # Initialize the connection
            await session.initialize()
            # List available tools
            tools = await session.list_tools()
            print(f"Available tools: {[tool.name for tool in tools.tools]}")


if __name__ == "__main__":
    asyncio.run(main())
```

_Full example: [examples/snippets/clients/streamable_basic.py](https://github.com/modelcontextprotocol/python-sdk/blob/main/examples/snippets/clients/streamable_basic.py)_
<!-- /snippet-source -->

### Client Display Utilities

When building MCP clients, the SDK provides utilities to help display human-readable names for tools, resources, and prompts:

<!-- snippet-source examples/snippets/clients/display_utilities.py -->
```python
"""Client display utilities example.

This example shows how to use the SDK's display utilities to show
human-readable names for tools, resources, and prompts.

cd to the `examples/snippets` directory and run:
    uv run display-utilities-client
"""

import asyncio
import os

from mcp import ClientSession, StdioServerParameters
from mcp.client.stdio import stdio_client
from mcp.shared.metadata_utils import get_display_name

# Create server parameters for stdio connection
server_params = StdioServerParameters(
    command="uv",  # Using uv to run the server
    args=["run", "server", "fastmcp_quickstart", "stdio"],
    env={"UV_INDEX": os.environ.get("UV_INDEX", "")},
)


async def display_tools(session: ClientSession):
    """Display available tools with human-readable names"""
    tools_response = await session.list_tools()

    for tool in tools_response.tools:
        # get_display_name() returns the title if available, otherwise the name
        display_name = get_display_name(tool)
        print(f"Tool: {display_name}")
        if tool.description:
            print(f"   {tool.description}")


async def display_resources(session: ClientSession):
    """Display available resources with human-readable names"""
    resources_response = await session.list_resources()

    for resource in resources_response.resources:
        display_name = get_display_name(resource)
        print(f"Resource: {display_name} ({resource.uri})")

    templates_response = await session.list_resource_templates()
    for template in templates_response.resourceTemplates:
        display_name = get_display_name(template)
        print(f"Resource Template: {display_name}")


async def run():
    """Run the display utilities example."""
    async with stdio_client(server_params) as (read, write):
        async with ClientSession(read, write) as session:
            # Initialize the connection
            await session.initialize()

            print("=== Available Tools ===")
            await display_tools(session)

            print("\n=== Available Resources ===")
            await display_resources(session)


def main():
    """Entry point for the display utilities client."""
    asyncio.run(run())


if __name__ == "__main__":
    main()
```

_Full example: [examples/snippets/clients/display_utilities.py](https://github.com/modelcontextprotocol/python-sdk/blob/main/examples/snippets/clients/display_utilities.py)_
<!-- /snippet-source -->

The `get_display_name()` function implements the proper precedence rules for displaying names:

- For tools: `title` > `annotations.title` > `name`
- For other objects: `title` > `name`

This ensures your client UI shows the most user-friendly names that servers provide.

### OAuth Authentication for Clients

The SDK includes [authorization support](https://modelcontextprotocol.io/specification/2025-03-26/basic/authorization) for connecting to protected MCP servers:

```python
from mcp.client.auth import OAuthClientProvider, TokenStorage
from mcp.client.session import ClientSession
from mcp.client.streamable_http import streamablehttp_client
from mcp.shared.auth import OAuthClientInformationFull, OAuthClientMetadata, OAuthToken


class CustomTokenStorage(TokenStorage):
    """Simple in-memory token storage implementation."""

    async def get_tokens(self) -> OAuthToken | None:
        pass

    async def set_tokens(self, tokens: OAuthToken) -> None:
        pass

    async def get_client_info(self) -> OAuthClientInformationFull | None:
        pass

    async def set_client_info(self, client_info: OAuthClientInformationFull) -> None:
        pass


async def main():
    # Set up OAuth authentication
    oauth_auth = OAuthClientProvider(
        server_url="https://api.example.com",
        client_metadata=OAuthClientMetadata(
            client_name="My Client",
            redirect_uris=["http://localhost:3000/callback"],
            grant_types=["authorization_code", "refresh_token"],
            response_types=["code"],
        ),
        storage=CustomTokenStorage(),
        redirect_handler=lambda url: print(f"Visit: {url}"),
        callback_handler=lambda: ("auth_code", None),
    )

    # Use with streamable HTTP client
    async with streamablehttp_client(
        "https://api.example.com/mcp", auth=oauth_auth
    ) as (read, write, _):
        async with ClientSession(read, write) as session:
            await session.initialize()
            # Authenticated session ready
```

For a complete working example, see [`examples/clients/simple-auth-client/`](examples/clients/simple-auth-client/).

### MCP Primitives

The MCP protocol defines three core primitives that servers can implement:

| Primitive | Control               | Description                                         | Example Use                  |
|-----------|-----------------------|-----------------------------------------------------|------------------------------|
| Prompts   | User-controlled       | Interactive templates invoked by user choice        | Slash commands, menu options |
| Resources | Application-controlled| Contextual data managed by the client application   | File contents, API responses |
| Tools     | Model-controlled      | Functions exposed to the LLM to take actions        | API calls, data updates      |

### Server Capabilities

MCP servers declare capabilities during initialization:

| Capability   | Feature Flag                 | Description                        |
|--------------|------------------------------|------------------------------------|
| `prompts`    | `listChanged`                | Prompt template management         |
| `resources`  | `subscribe`<br/>`listChanged`| Resource exposure and updates      |
| `tools`      | `listChanged`                | Tool discovery and execution       |
| `logging`    | -                            | Server logging configuration       |
| `completions`| -                            | Argument completion suggestions    |

## Documentation

- [Model Context Protocol documentation](https://modelcontextprotocol.io)
- [Model Context Protocol specification](https://spec.modelcontextprotocol.io)
- [Officially supported servers](https://github.com/modelcontextprotocol/servers)

## Contributing

We are passionate about supporting contributors of all levels of experience and would love to see you get involved in the project. See the [contributing guide](CONTRIBUTING.md) to get started.

## License

This project is licensed under the MIT License - see the LICENSE file for details.<|MERGE_RESOLUTION|>--- conflicted
+++ resolved
@@ -1054,23 +1054,13 @@
 
 <!-- snippet-source examples/snippets/servers/lowlevel/lifespan.py -->
 ```python
-<<<<<<< HEAD
-"""Low-level server example showing lifespan management.
-
-This example demonstrates how to use the lifespan API to manage
-server startup and shutdown, including resource initialization
-and cleanup.
-
-=======
 """
->>>>>>> 0b4ce00b
 Run from the repository root:
     uv run examples/snippets/servers/lowlevel/lifespan.py
 """
 
 from collections.abc import AsyncIterator
 from contextlib import asynccontextmanager
-<<<<<<< HEAD
 
 import mcp.server.stdio
 import mcp.types as types
@@ -1092,29 +1082,6 @@
         """Disconnect from database."""
         print("Database disconnected")
 
-=======
-
-import mcp.server.stdio
-import mcp.types as types
-from mcp.server.lowlevel import NotificationOptions, Server
-from mcp.server.models import InitializationOptions
-
-
-# Mock database class for example
-class Database:
-    """Mock database class for example."""
-
-    @classmethod
-    async def connect(cls) -> "Database":
-        """Connect to database."""
-        print("Database connected")
-        return cls()
-
-    async def disconnect(self) -> None:
-        """Disconnect from database."""
-        print("Database disconnected")
-
->>>>>>> 0b4ce00b
     async def query(self, query_str: str) -> list[dict[str, str]]:
         """Execute a query."""
         # Simulate database query
@@ -1203,19 +1170,9 @@
 
 <!-- snippet-source examples/snippets/servers/lowlevel/basic.py -->
 ```python
-<<<<<<< HEAD
-"""Basic low-level server example.
-
-This example demonstrates the low-level server API with minimal setup,
-showing how to implement basic prompts using the raw protocol handlers.
-
-Run from the repository root:
-    uv run examples/snippets/servers/lowlevel/basic.py
-=======
 """
 Run from the repository root:
 uv run examples/snippets/servers/lowlevel/basic.py
->>>>>>> 0b4ce00b
 """
 
 import asyncio
@@ -1247,11 +1204,7 @@
     if name != "example-prompt":
         raise ValueError(f"Unknown prompt: {name}")
 
-<<<<<<< HEAD
-    arg1_value = arguments.get("arg1", "default") if arguments else "default"
-=======
     arg1_value = (arguments or {}).get("arg1", "default")
->>>>>>> 0b4ce00b
 
     return types.GetPromptResult(
         description="Example prompt",
@@ -1296,23 +1249,11 @@
 
 <!-- snippet-source examples/snippets/servers/lowlevel/structured_output.py -->
 ```python
-<<<<<<< HEAD
-"""Low-level server example showing structured output support.
-
-This example demonstrates how to use the low-level server API to return
-structured data from tools, with automatic validation against output schemas.
-
-Run from the repository root:
-    uv run examples/snippets/servers/lowlevel/structured_output.py
-"""
-
-=======
 """
 Run from the repository root:
     uv run examples/snippets/servers/lowlevel/structured_output.py
 """
 
->>>>>>> 0b4ce00b
 import asyncio
 from typing import Any
 
@@ -1333,13 +1274,8 @@
             description="Get current weather for a city",
             inputSchema={
                 "type": "object",
-<<<<<<< HEAD
-                "properties": {"expression": {"type": "string", "description": "Math expression"}},
-                "required": ["expression"],
-=======
                 "properties": {"city": {"type": "string", "description": "City name"}},
                 "required": ["city"],
->>>>>>> 0b4ce00b
             },
             outputSchema={
                 "type": "object",
@@ -1358,21 +1294,6 @@
 @server.call_tool()
 async def call_tool(name: str, arguments: dict[str, Any]) -> dict[str, Any]:
     """Handle tool calls with structured output."""
-<<<<<<< HEAD
-    if name == "calculate":
-        expression = arguments["expression"]
-        try:
-            # WARNING: eval() is dangerous! Use a safe math parser in production
-            result = eval(expression)
-            structured = {"result": result, "expression": expression}
-
-            # low-level server will validate structured output against the tool's
-            # output schema, and automatically serialize it into a TextContent block
-            # for backwards compatibility with pre-2025-06-18 clients.
-            return structured
-        except Exception as e:
-            raise ValueError(f"Calculation error: {str(e)}")
-=======
     if name == "get_weather":
         city = arguments["city"]
 
@@ -1388,7 +1309,6 @@
         # output schema, and additionally serialize it into a TextContent block
         # for backwards compatibility with pre-2025-06-18 clients.
         return weather_data
->>>>>>> 0b4ce00b
     else:
         raise ValueError(f"Unknown tool: {name}")
 
