"""
Authorization types and models for MCP OAuth implementation.

Corresponds to TypeScript file: src/shared/auth.ts
"""

<<<<<<< HEAD
from typing import Any, List, Optional

from pydantic import AnyHttpUrl, BaseModel, Field
=======
from typing import Any, List, Literal, Optional
>>>>>>> 5e7a0bf8

from pydantic import AnyHttpUrl, BaseModel, Field


class TokenErrorResponse(BaseModel):
    """
<<<<<<< HEAD

    error: str
=======
    See https://datatracker.ietf.org/doc/html/rfc6749#section-5.2
    """

    error: Literal["invalid_request", "invalid_client", "invalid_grant", "unauthorized_client", "unsupported_grant_type", "invalid_scope"]
>>>>>>> 5e7a0bf8
    error_description: Optional[str] = None
    error_uri: Optional[AnyHttpUrl] = None


class TokenSuccessResponse(BaseModel):
    """
    See https://datatracker.ietf.org/doc/html/rfc6749#section-5.1
    """

    access_token: str
    token_type: Literal["bearer"] = "bearer"
    expires_in: Optional[int] = None
    scope: Optional[str] = None
    refresh_token: Optional[str] = None


class OAuthClientMetadata(BaseModel):
    """
    RFC 7591 OAuth 2.0 Dynamic Client Registration metadata.
    See https://datatracker.ietf.org/doc/html/rfc7591#section-2
    for the full specification.
    """

    redirect_uris: List[AnyHttpUrl] = Field(..., min_length=1)
    # token_endpoint_auth_method: this implementation only supports none &
    # client_secret_basic;
    # ie: we do not support client_secret_post
    token_endpoint_auth_method: Literal["none", "client_secret_basic"] = (
        "client_secret_basic"
    )
    # grant_types: this implementation only supports authorization_code & refresh_token
    grant_types: List[Literal["authorization_code", "refresh_token"]] = [
        "authorization_code"
    ]
    # this implementation only supports code; ie: it does not support implicit grants
    response_types: List[Literal["code"]] = ["code"]
    scope: Optional[str] = None

    # these fields are currently unused, but we support & store them for potential
    # future use
    client_name: Optional[str] = None
    client_uri: Optional[AnyHttpUrl] = None
    logo_uri: Optional[AnyHttpUrl] = None
    contacts: Optional[List[str]] = None
    tos_uri: Optional[AnyHttpUrl] = None
    policy_uri: Optional[AnyHttpUrl] = None
    jwks_uri: Optional[AnyHttpUrl] = None
    jwks: Optional[Any] = None
    software_id: Optional[str] = None
    software_version: Optional[str] = None


class OAuthClientInformation(BaseModel):
    """
    RFC 7591 OAuth 2.0 Dynamic Client Registration client information.

    Corresponds to OAuthClientInformationSchema in src/shared/auth.ts
    """

    client_id: str
    client_secret: Optional[str] = None
    client_id_issued_at: Optional[int] = None
    client_secret_expires_at: Optional[int] = None


class OAuthClientInformationFull(OAuthClientMetadata, OAuthClientInformation):
    """
    RFC 7591 OAuth 2.0 Dynamic Client Registration full response
    (client information plus metadata).

    Corresponds to OAuthClientInformationFullSchema in src/shared/auth.ts
    """

    pass


class OAuthClientRegistrationError(BaseModel):
    """
    RFC 7591 OAuth 2.0 Dynamic Client Registration error response.

    Corresponds to OAuthClientRegistrationErrorSchema in src/shared/auth.ts
    """

    error: str
    error_description: Optional[str] = None



<<<<<<< HEAD
    Corresponds to OAuthTokenRevocationRequestSchema in src/shared/auth.ts
    """

    token: str
    token_type_hint: Optional[str] = None
=======
>>>>>>> 5e7a0bf8


class OAuthMetadata(BaseModel):
    """
    RFC 8414 OAuth 2.0 Authorization Server Metadata.

    Corresponds to OAuthMetadataSchema in src/shared/auth.ts
    """

    issuer: str
    authorization_endpoint: str
    token_endpoint: str
    registration_endpoint: Optional[str] = None
    scopes_supported: Optional[List[str]] = None
    response_types_supported: List[str]
    response_modes_supported: Optional[List[str]] = None
    grant_types_supported: Optional[List[str]] = None
    token_endpoint_auth_methods_supported: Optional[List[str]] = None
    token_endpoint_auth_signing_alg_values_supported: Optional[List[str]] = None
    service_documentation: Optional[str] = None
    revocation_endpoint: Optional[str] = None
    revocation_endpoint_auth_methods_supported: Optional[List[str]] = None
    revocation_endpoint_auth_signing_alg_values_supported: Optional[List[str]] = None
    introspection_endpoint: Optional[str] = None
    introspection_endpoint_auth_methods_supported: Optional[List[str]] = None
    introspection_endpoint_auth_signing_alg_values_supported: Optional[List[str]] = None
    code_challenge_methods_supported: Optional[List[str]] = None<|MERGE_RESOLUTION|>--- conflicted
+++ resolved
@@ -4,28 +4,17 @@
 Corresponds to TypeScript file: src/shared/auth.ts
 """
 
-<<<<<<< HEAD
-from typing import Any, List, Optional
-
-from pydantic import AnyHttpUrl, BaseModel, Field
-=======
 from typing import Any, List, Literal, Optional
->>>>>>> 5e7a0bf8
 
 from pydantic import AnyHttpUrl, BaseModel, Field
 
 
 class TokenErrorResponse(BaseModel):
     """
-<<<<<<< HEAD
-
-    error: str
-=======
     See https://datatracker.ietf.org/doc/html/rfc6749#section-5.2
     """
 
     error: Literal["invalid_request", "invalid_client", "invalid_grant", "unauthorized_client", "unsupported_grant_type", "invalid_scope"]
->>>>>>> 5e7a0bf8
     error_description: Optional[str] = None
     error_uri: Optional[AnyHttpUrl] = None
 
@@ -113,15 +102,15 @@
     error_description: Optional[str] = None
 
 
-
-<<<<<<< HEAD
+class OAuthTokenRevocationRequest(BaseModel):
+    """
+    RFC 7009 OAuth 2.0 Token Revocation request.
+    
     Corresponds to OAuthTokenRevocationRequestSchema in src/shared/auth.ts
     """
 
     token: str
     token_type_hint: Optional[str] = None
-=======
->>>>>>> 5e7a0bf8
 
 
 class OAuthMetadata(BaseModel):
