"""
Handler for OAuth 2.0 Dynamic Client Registration.

Corresponds to TypeScript file: src/server/auth/handlers/register.ts
"""

import secrets
import time
<<<<<<< HEAD
from typing import Callable
from uuid import uuid4

from pydantic import ValidationError
=======
from typing import Callable, Literal
from uuid import uuid4

from pydantic import BaseModel, ValidationError
>>>>>>> 5e7a0bf8
from starlette.requests import Request
from starlette.responses import JSONResponse, Response

from mcp.server.auth.errors import (
    InvalidRequestError,
    OAuthError,
    ServerError,
<<<<<<< HEAD
=======
    stringify_pydantic_error,
>>>>>>> 5e7a0bf8
)
from mcp.server.auth.json_response import PydanticJSONResponse
from mcp.server.auth.provider import OAuthRegisteredClientsStore
from mcp.shared.auth import OAuthClientInformationFull, OAuthClientMetadata

class ErrorResponse(BaseModel):
    error: Literal["invalid_redirect_uri", "invalid_client_metadata", "invalid_software_statement", "unapproved_software_statement"]
    error_description: str


def create_registration_handler(
    clients_store: OAuthRegisteredClientsStore, client_secret_expiry_seconds: int | None
) -> Callable:
<<<<<<< HEAD
    """
    Create a handler for OAuth 2.0 Dynamic Client Registration.

    Corresponds to clientRegistrationHandler in src/server/auth/handlers/register.ts

    Args:
        clients_store: The store for registered clients
        client_secret_expiry_seconds: Optional expiry time for client secrets

    Returns:
        A Starlette endpoint handler function
    """

    async def registration_handler(request: Request) -> Response:
        """
        Handler for the OAuth 2.0 Dynamic Client Registration endpoint.

        Args:
            request: The Starlette request

        Returns:
            JSON response with client information or error
        """
        try:
            # Parse request body as JSON
            try:
                body = await request.json()
                client_metadata = OAuthClientMetadata.model_validate(body)
            except ValidationError as e:
                raise InvalidRequestError(f"Invalid client metadata: {str(e)}")

            client_id = str(uuid4())
            client_secret = None
            if client_metadata.token_endpoint_auth_method != "none":
                # cryptographically secure random 32-byte hex string
                client_secret = secrets.token_hex(32)

            client_id_issued_at = int(time.time())
            client_secret_expires_at = (
                client_id_issued_at + client_secret_expiry_seconds
                if client_secret_expiry_seconds is not None
                else None
            )

            client_info = OAuthClientInformationFull(
                client_id=client_id,
                client_id_issued_at=client_id_issued_at,
                client_secret=client_secret,
                client_secret_expires_at=client_secret_expires_at,
                **client_metadata.model_dump(exclude_unset=True),
                policy_uri=client_metadata.policy_uri,
                jwks_uri=client_metadata.jwks_uri,
                jwks=client_metadata.jwks,
                software_id=client_metadata.software_id,
                software_version=client_metadata.software_version,
            )
            # Register client
            client = await clients_store.register_client(client_info)
            if not client:
                raise ServerError("Failed to register client")

            # Return client information
            return PydanticJSONResponse(content=client, status_code=201)

        except OAuthError as e:
            # Handle OAuth errors
            status_code = 500 if isinstance(e, ServerError) else 400
            return JSONResponse(status_code=status_code, content=e.to_response_object())

=======
    async def registration_handler(request: Request) -> Response:
        # Implements dynamic client registration as defined in https://datatracker.ietf.org/doc/html/rfc7591#section-3.1
        try:
            # Parse request body as JSON
            body = await request.json()
            client_metadata = OAuthClientMetadata.model_validate(body)
        except ValidationError as validation_error:
            return PydanticJSONResponse(content=ErrorResponse(
                error="invalid_client_metadata",
                error_description=stringify_pydantic_error(validation_error)
            ), status_code=400)
            raise InvalidRequestError(f"Invalid client metadata: {str(e)}")

        client_id = str(uuid4())
        client_secret = None
        if client_metadata.token_endpoint_auth_method != "none":
            # cryptographically secure random 32-byte hex string
            client_secret = secrets.token_hex(32)

        client_id_issued_at = int(time.time())
        client_secret_expires_at = (
            client_id_issued_at + client_secret_expiry_seconds
            if client_secret_expiry_seconds is not None
            else None
        )

        client_info = OAuthClientInformationFull(
            client_id=client_id,
            client_id_issued_at=client_id_issued_at,
            client_secret=client_secret,
            client_secret_expires_at=client_secret_expires_at,
            # passthrough information from the client request
            redirect_uris=client_metadata.redirect_uris,
            token_endpoint_auth_method=client_metadata.token_endpoint_auth_method,
            grant_types=client_metadata.grant_types,
            response_types=client_metadata.response_types,
            client_name=client_metadata.client_name,
            client_uri=client_metadata.client_uri,
            logo_uri=client_metadata.logo_uri,
            scope=client_metadata.scope,
            contacts=client_metadata.contacts,
            tos_uri=client_metadata.tos_uri,
            policy_uri=client_metadata.policy_uri,
            jwks_uri=client_metadata.jwks_uri,
            jwks=client_metadata.jwks,
            software_id=client_metadata.software_id,
            software_version=client_metadata.software_version,
        )
        # Register client
        client = await clients_store.register_client(client_info)

        # Return client information
        return PydanticJSONResponse(content=client, status_code=201)

>>>>>>> 5e7a0bf8
    return registration_handler<|MERGE_RESOLUTION|>--- conflicted
+++ resolved
@@ -6,17 +6,10 @@
 
 import secrets
 import time
-<<<<<<< HEAD
-from typing import Callable
-from uuid import uuid4
-
-from pydantic import ValidationError
-=======
 from typing import Callable, Literal
 from uuid import uuid4
 
 from pydantic import BaseModel, ValidationError
->>>>>>> 5e7a0bf8
 from starlette.requests import Request
 from starlette.responses import JSONResponse, Response
 
@@ -24,10 +17,7 @@
     InvalidRequestError,
     OAuthError,
     ServerError,
-<<<<<<< HEAD
-=======
     stringify_pydantic_error,
->>>>>>> 5e7a0bf8
 )
 from mcp.server.auth.json_response import PydanticJSONResponse
 from mcp.server.auth.provider import OAuthRegisteredClientsStore
@@ -41,7 +31,6 @@
 def create_registration_handler(
     clients_store: OAuthRegisteredClientsStore, client_secret_expiry_seconds: int | None
 ) -> Callable:
-<<<<<<< HEAD
     """
     Create a handler for OAuth 2.0 Dynamic Client Registration.
 
@@ -70,8 +59,11 @@
             try:
                 body = await request.json()
                 client_metadata = OAuthClientMetadata.model_validate(body)
-            except ValidationError as e:
-                raise InvalidRequestError(f"Invalid client metadata: {str(e)}")
+            except ValidationError as validation_error:
+                return PydanticJSONResponse(content=ErrorResponse(
+                    error="invalid_client_metadata",
+                    error_description=stringify_pydantic_error(validation_error)
+                ), status_code=400)
 
             client_id = str(uuid4())
             client_secret = None
@@ -111,60 +103,4 @@
             status_code = 500 if isinstance(e, ServerError) else 400
             return JSONResponse(status_code=status_code, content=e.to_response_object())
 
-=======
-    async def registration_handler(request: Request) -> Response:
-        # Implements dynamic client registration as defined in https://datatracker.ietf.org/doc/html/rfc7591#section-3.1
-        try:
-            # Parse request body as JSON
-            body = await request.json()
-            client_metadata = OAuthClientMetadata.model_validate(body)
-        except ValidationError as validation_error:
-            return PydanticJSONResponse(content=ErrorResponse(
-                error="invalid_client_metadata",
-                error_description=stringify_pydantic_error(validation_error)
-            ), status_code=400)
-            raise InvalidRequestError(f"Invalid client metadata: {str(e)}")
-
-        client_id = str(uuid4())
-        client_secret = None
-        if client_metadata.token_endpoint_auth_method != "none":
-            # cryptographically secure random 32-byte hex string
-            client_secret = secrets.token_hex(32)
-
-        client_id_issued_at = int(time.time())
-        client_secret_expires_at = (
-            client_id_issued_at + client_secret_expiry_seconds
-            if client_secret_expiry_seconds is not None
-            else None
-        )
-
-        client_info = OAuthClientInformationFull(
-            client_id=client_id,
-            client_id_issued_at=client_id_issued_at,
-            client_secret=client_secret,
-            client_secret_expires_at=client_secret_expires_at,
-            # passthrough information from the client request
-            redirect_uris=client_metadata.redirect_uris,
-            token_endpoint_auth_method=client_metadata.token_endpoint_auth_method,
-            grant_types=client_metadata.grant_types,
-            response_types=client_metadata.response_types,
-            client_name=client_metadata.client_name,
-            client_uri=client_metadata.client_uri,
-            logo_uri=client_metadata.logo_uri,
-            scope=client_metadata.scope,
-            contacts=client_metadata.contacts,
-            tos_uri=client_metadata.tos_uri,
-            policy_uri=client_metadata.policy_uri,
-            jwks_uri=client_metadata.jwks_uri,
-            jwks=client_metadata.jwks,
-            software_id=client_metadata.software_id,
-            software_version=client_metadata.software_version,
-        )
-        # Register client
-        client = await clients_store.register_client(client_info)
-
-        # Return client information
-        return PydanticJSONResponse(content=client, status_code=201)
-
->>>>>>> 5e7a0bf8
     return registration_handler