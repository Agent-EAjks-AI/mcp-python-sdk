"""
Router for OAuth authorization endpoints.

Corresponds to TypeScript file: src/server/auth/router.ts
"""

from dataclasses import dataclass
<<<<<<< HEAD
=======
from typing import Any, Dict, Optional
>>>>>>> 5e7a0bf8

from pydantic import AnyUrl
from starlette.routing import Route, Router

from mcp.server.auth.handlers.authorize import create_authorization_handler
from mcp.server.auth.handlers.metadata import create_metadata_handler
from mcp.server.auth.handlers.revoke import create_revocation_handler
from mcp.server.auth.handlers.token import create_token_handler
<<<<<<< HEAD
from mcp.server.auth.middleware.client_auth import ClientAuthenticator
from mcp.server.auth.provider import OAuthServerProvider
from mcp.shared.auth import OAuthMetadata
=======
from mcp.server.auth.middleware.client_auth import (
    ClientAuthenticator,
)
from mcp.server.auth.provider import OAuthServerProvider
>>>>>>> 5e7a0bf8


@dataclass
class ClientRegistrationOptions:
    enabled: bool = False
<<<<<<< HEAD
    client_secret_expiry_seconds: int | None = None
=======
    client_secret_expiry_seconds: Optional[int] = None
>>>>>>> 5e7a0bf8


@dataclass
class RevocationOptions:
    enabled: bool = False


def validate_issuer_url(url: AnyUrl):
    """
    Validate that the issuer URL meets OAuth 2.0 requirements.

    Args:
        url: The issuer URL to validate

    Raises:
        ValueError: If the issuer URL is invalid
    """

    # RFC 8414 requires HTTPS, but we allow localhost HTTP for testing
    if (
        url.scheme != "https"
        and url.host != "localhost"
        and not (url.host is not None and url.host.startswith("127.0.0.1"))
    ):
        raise ValueError("Issuer URL must be HTTPS")

    # No fragments or query parameters allowed
    if url.fragment:
        raise ValueError("Issuer URL must not have a fragment")
    if url.query:
        raise ValueError("Issuer URL must not have a query string")


AUTHORIZATION_PATH = "/authorize"
TOKEN_PATH = "/token"
REGISTRATION_PATH = "/register"
REVOCATION_PATH = "/revoke"


def create_auth_router(
    provider: OAuthServerProvider,
    issuer_url: AnyUrl,
    service_documentation_url: AnyUrl | None = None,
    client_registration_options: ClientRegistrationOptions | None = None,
    revocation_options: RevocationOptions | None = None,
) -> Router:
    """
    Create a Starlette router with standard MCP authorization endpoints.

    Corresponds to mcpAuthRouter in src/server/auth/router.ts

    Args:
        provider: OAuth server provider
        issuer_url: Issuer URL for the authorization server
        service_documentation_url: Optional URL for service documentation
        client_registration_options: Options for client registration
        revocation_options: Options for token revocation

    Returns:
        Starlette router with authorization endpoints
    """

    validate_issuer_url(issuer_url)

    client_registration_options = (
        client_registration_options or ClientRegistrationOptions()
    )
    revocation_options = revocation_options or RevocationOptions()
    metadata = build_metadata(
        issuer_url,
        service_documentation_url,
        client_registration_options,
        revocation_options,
    )
    client_authenticator = ClientAuthenticator(provider.clients_store)

    # Create routes
    auth_router = Router(
        routes=[
            Route(
                "/.well-known/oauth-authorization-server",
                endpoint=create_metadata_handler(metadata),
                methods=["GET"],
            ),
            Route(
                AUTHORIZATION_PATH,
                endpoint=create_authorization_handler(provider),
                methods=["GET", "POST"],
            ),
            Route(
                TOKEN_PATH,
                endpoint=create_token_handler(provider, client_authenticator),
                methods=["POST"],
            ),
        ]
    )

    if client_registration_options.enabled:
        from mcp.server.auth.handlers.register import create_registration_handler

        registration_handler = create_registration_handler(
            provider.clients_store,
            client_secret_expiry_seconds=client_registration_options.client_secret_expiry_seconds,
        )
        auth_router.routes.append(
            Route(REGISTRATION_PATH, endpoint=registration_handler, methods=["POST"])
        )

    if revocation_options.enabled:
        revocation_handler = create_revocation_handler(provider, client_authenticator)
        auth_router.routes.append(
            Route(REVOCATION_PATH, endpoint=revocation_handler, methods=["POST"])
        )

    return auth_router


def build_metadata(
    issuer_url: AnyUrl,
<<<<<<< HEAD
    service_documentation_url: AnyUrl | None,
    client_registration_options: ClientRegistrationOptions,
    revocation_options: RevocationOptions,
) -> OAuthMetadata:
=======
    service_documentation_url: Optional[AnyUrl],
    client_registration_options: ClientRegistrationOptions,
    revocation_options: RevocationOptions,
) -> Dict[str, Any]:
>>>>>>> 5e7a0bf8
    issuer_url_str = str(issuer_url).rstrip("/")
    # Create metadata
    metadata = {
        "issuer": issuer_url_str,
        "service_documentation": str(service_documentation_url).rstrip("/")
        if service_documentation_url
        else None,
        "authorization_endpoint": f"{issuer_url_str}{AUTHORIZATION_PATH}",
        "response_types_supported": ["code"],
        "code_challenge_methods_supported": ["S256"],
        "token_endpoint": f"{issuer_url_str}{TOKEN_PATH}",
        "token_endpoint_auth_methods_supported": ["client_secret_post"],
        "grant_types_supported": ["authorization_code", "refresh_token"],
    }

    # Add registration endpoint if supported
    if client_registration_options.enabled:
        metadata["registration_endpoint"] = f"{issuer_url_str}{REGISTRATION_PATH}"

    # Add revocation endpoint if supported
    if revocation_options.enabled:
        metadata["revocation_endpoint"] = f"{issuer_url_str}{REVOCATION_PATH}"
        metadata["revocation_endpoint_auth_methods_supported"] = ["client_secret_post"]

    return OAuthMetadata.model_validate(metadata)<|MERGE_RESOLUTION|>--- conflicted
+++ resolved
@@ -5,10 +5,7 @@
 """
 
 from dataclasses import dataclass
-<<<<<<< HEAD
-=======
 from typing import Any, Dict, Optional
->>>>>>> 5e7a0bf8
 
 from pydantic import AnyUrl
 from starlette.routing import Route, Router
@@ -17,26 +14,17 @@
 from mcp.server.auth.handlers.metadata import create_metadata_handler
 from mcp.server.auth.handlers.revoke import create_revocation_handler
 from mcp.server.auth.handlers.token import create_token_handler
-<<<<<<< HEAD
-from mcp.server.auth.middleware.client_auth import ClientAuthenticator
-from mcp.server.auth.provider import OAuthServerProvider
-from mcp.shared.auth import OAuthMetadata
-=======
 from mcp.server.auth.middleware.client_auth import (
     ClientAuthenticator,
 )
 from mcp.server.auth.provider import OAuthServerProvider
->>>>>>> 5e7a0bf8
+from mcp.shared.auth import OAuthMetadata
 
 
 @dataclass
 class ClientRegistrationOptions:
     enabled: bool = False
-<<<<<<< HEAD
-    client_secret_expiry_seconds: int | None = None
-=======
     client_secret_expiry_seconds: Optional[int] = None
->>>>>>> 5e7a0bf8
 
 
 @dataclass
@@ -156,17 +144,10 @@
 
 def build_metadata(
     issuer_url: AnyUrl,
-<<<<<<< HEAD
-    service_documentation_url: AnyUrl | None,
+    service_documentation_url: Optional[AnyUrl],
     client_registration_options: ClientRegistrationOptions,
     revocation_options: RevocationOptions,
 ) -> OAuthMetadata:
-=======
-    service_documentation_url: Optional[AnyUrl],
-    client_registration_options: ClientRegistrationOptions,
-    revocation_options: RevocationOptions,
-) -> Dict[str, Any]:
->>>>>>> 5e7a0bf8
     issuer_url_str = str(issuer_url).rstrip("/")
     # Create metadata
     metadata = {
