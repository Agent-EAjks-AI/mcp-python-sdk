--- conflicted
+++ resolved
@@ -4,27 +4,15 @@
 Corresponds to TypeScript file: src/server/auth/provider.ts
 """
 
-<<<<<<< HEAD
-from typing import Protocol
-
-from pydantic import AnyHttpUrl, BaseModel
-from starlette.responses import Response
-=======
 from typing import List, Literal, Optional, Protocol
 from urllib.parse import parse_qs, urlencode, urlparse, urlunparse
 
 from pydantic import AnyHttpUrl, AnyUrl, BaseModel
->>>>>>> 5e7a0bf8
 
 from mcp.server.auth.types import AuthInfo
 from mcp.shared.auth import (
     OAuthClientInformationFull,
-<<<<<<< HEAD
-    OAuthTokenRevocationRequest,
-    OAuthTokens,
-=======
     TokenSuccessResponse,
->>>>>>> 5e7a0bf8
 )
 
 
@@ -35,13 +23,8 @@
     Corresponds to AuthorizationParams in src/server/auth/provider.ts
     """
 
-<<<<<<< HEAD
-    state: str | None = None
-    scopes: list[str] | None = None
-=======
     state: Optional[str] = None
     scopes: Optional[List[str]] = None
->>>>>>> 5e7a0bf8
     code_challenge: str
     redirect_uri: AnyHttpUrl
 
@@ -75,11 +58,7 @@
     Corresponds to OAuthRegisteredClientsStore in src/server/auth/clients.ts
     """
 
-<<<<<<< HEAD
-    async def get_client(self, client_id: str) -> OAuthClientInformationFull | None:
-=======
     async def get_client(self, client_id: str) -> Optional[OAuthClientInformationFull]:
->>>>>>> 5e7a0bf8
         """
         Retrieves client information by client ID.
 
@@ -93,24 +72,15 @@
 
     async def register_client(
         self, client_info: OAuthClientInformationFull
-<<<<<<< HEAD
     ) -> OAuthClientInformationFull | None:
         """
         Registers a new client and returns client information.
 
         Args:
-            metadata: The client metadata to register.
+            client_info: The client metadata to register.
 
         Returns:
             The client information, or None if registration failed.
-=======
-    ) -> None:
-        """
-        Registers a new client
-
-        Args:
-            client_info: The client metadata to register.
->>>>>>> 5e7a0bf8
         """
         ...
 
@@ -129,32 +99,6 @@
         """
         ...
 
-<<<<<<< HEAD
-    # TODO: do we really want to be putting the response in this method?
-    async def authorize(
-        self,
-        client: OAuthClientInformationFull,
-        params: AuthorizationParams,
-        response: Response,
-    ) -> None:
-        """
-        Begins the authorization flow, which can be implemented by this server or via
-        redirection. Must eventually issue a redirect with authorization response or
-        error to the given redirect URI.
-
-        Args:
-            client: The client requesting authorization.
-            params: Parameters for the authorization request.
-            response: The response object to write to.
-        """
-        ...
-
-    async def challenge_for_authorization_code(
-        self, client: OAuthClientInformationFull, authorization_code: str
-    ) -> str | None:
-        """
-        Returns the code_challenge that was used when the indicated authorization began.
-=======
     async def authorize(
         self, client: OAuthClientInformationFull, params: AuthorizationParams
     ) -> str:
@@ -195,7 +139,6 @@
     ) -> AuthorizationCode | None:
         """
         Loads metadata for the authorization code challenge.
->>>>>>> 5e7a0bf8
 
         Args:
             client: The client that requested the authorization code.
@@ -207,13 +150,8 @@
         ...
 
     async def exchange_authorization_code(
-<<<<<<< HEAD
-        self, client: OAuthClientInformationFull, authorization_code: str
-    ) -> OAuthTokens:
-=======
         self, client: OAuthClientInformationFull, authorization_code: AuthorizationCode
     ) -> TokenSuccessResponse:
->>>>>>> 5e7a0bf8
         """
         Exchanges an authorization code for an access token.
 
@@ -226,14 +164,6 @@
         """
         ...
 
-<<<<<<< HEAD
-    async def exchange_refresh_token(
-        self,
-        client: OAuthClientInformationFull,
-        refresh_token: str,
-        scopes: list[str] | None = None,
-    ) -> OAuthTokens:
-=======
     async def load_refresh_token(self, client: OAuthClientInformationFull, refresh_token: str) -> RefreshToken | None: 
         ...
 
@@ -243,7 +173,6 @@
         refresh_token: RefreshToken,
         scopes: List[str],
     ) -> TokenSuccessResponse:
->>>>>>> 5e7a0bf8
         """
         Exchanges a refresh token for an access token.
 
@@ -257,13 +186,7 @@
         """
         ...
 
-<<<<<<< HEAD
-    # TODO: consider methods to generate refresh tokens and access tokens
-
-    async def verify_access_token(self, token: str) -> AuthInfo:
-=======
     async def load_access_token(self, token: str) -> AuthInfo | None:
->>>>>>> 5e7a0bf8
         """
         Verifies an access token and returns information about it.
 
