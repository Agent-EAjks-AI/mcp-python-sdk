--- conflicted
+++ resolved
@@ -161,7 +161,6 @@
                 response_complete.set()
 
         # Create tasks for running the app and processing messages
-<<<<<<< HEAD
         tg = anyio.create_task_group()
 
         async with tg:
@@ -177,20 +176,6 @@
                 headers=response_headers,
                 stream=StreamingASGIResponseStream(content_receive_channel),
             )
-=======
-        asyncio.create_task(run_app())
-        asyncio.create_task(process_messages())
-
-        # Wait for the initial response or timeout
-        await initial_response_ready.wait()
-
-        # Create a streaming response
-        return Response(
-            status_code,
-            headers=response_headers,
-            stream=StreamingASGIResponseStream(content_receive_channel),
-        )
->>>>>>> 5e7a0bf8
 
 
 class StreamingASGIResponseStream(AsyncByteStream):
