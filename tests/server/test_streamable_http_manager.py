--- conflicted
+++ resolved
@@ -73,7 +73,6 @@
     with pytest.raises(RuntimeError) as excinfo:
         await manager.handle_request(scope, receive, send)
 
-<<<<<<< HEAD
     assert "Task group is not initialized. Make sure to use run()." in str(
         excinfo.value
     )
@@ -202,6 +201,3 @@
     assert (
         not manager._server_instances
     ), "No sessions should be tracked after the only session crashes"
-=======
-    assert "Task group is not initialized. Make sure to use run()." in str(excinfo.value)
->>>>>>> f3cd20c9
