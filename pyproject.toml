[project]
name = "mcp"
dynamic = ["version"]
description = "Model Context Protocol SDK"
readme = "README.md"
requires-python = ">=3.10"
authors = [{ name = "Anthropic, PBC." }]
maintainers = [
    { name = "David Soria Parra", email = "davidsp@anthropic.com" },
    { name = "Justin Spahr-Summers", email = "justin@anthropic.com" },
]
keywords = ["git", "mcp", "llm", "automation"]
license = { text = "MIT" }
classifiers = [
    "Development Status :: 4 - Beta",
    "Intended Audience :: Developers",
    "License :: OSI Approved :: MIT License",
    "Programming Language :: Python :: 3",
    "Programming Language :: Python :: 3.10",
    "Programming Language :: Python :: 3.11",
    "Programming Language :: Python :: 3.12",
    "Programming Language :: Python :: 3.13",
]
dependencies = [
    "anyio>=4.5",
    "httpx>=0.27",
    "httpx-sse>=0.4",
    "pydantic>=2.7.2,<3.0.0",
    "starlette>=0.27",
    "sse-starlette>=1.6.1",
    "pydantic-settings>=2.5.2",
    "uvicorn>=0.23.1",
]

[project.optional-dependencies]
rich = ["rich>=13.9.4"]
cli = ["typer>=0.12.4", "python-dotenv>=1.0.0"]
ws = ["websockets>=15.0.1"]

[project.scripts]
mcp = "mcp.cli:app [cli]"

[tool.uv]
resolution = "lowest-direct"
<<<<<<< HEAD
dev-dependencies = [
    "pyright>=1.1.396",
=======
default-groups = ["dev", "docs"]

[dependency-groups]
dev = [
    "pyright>=1.1.391",
>>>>>>> 4e3c1969
    "pytest>=8.3.4",
    "ruff>=0.8.5",
    "trio>=0.26.2",
    "pytest-xdist>=3.6.1",
    "pytest-examples>=0.0.14",
]
docs = [
    "mkdocs>=1.6.1",
    "mkdocs-glightbox>=0.4.0",
    "mkdocs-material[imaging]>=9.5.45",
    "mkdocstrings-python>=1.12.2",
]


[build-system]
requires = ["hatchling", "uv-dynamic-versioning"]
build-backend = "hatchling.build"

[tool.hatch.version]
source = "uv-dynamic-versioning"

[tool.uv-dynamic-versioning]
vcs = "git"
style = "pep440"
bump = true

[project.urls]
Homepage = "https://modelcontextprotocol.io"
Repository = "https://github.com/modelcontextprotocol/python-sdk"
Issues = "https://github.com/modelcontextprotocol/python-sdk/issues"

[tool.hatch.build.targets.wheel]
packages = ["src/mcp"]

[tool.pyright]
include = ["src/mcp", "tests"]
venvPath = "."
venv = ".venv"
strict = ["src/mcp/**/*.py"]

[tool.ruff.lint]
select = ["E", "F", "I", "UP"]
ignore = []

[tool.ruff]
line-length = 88
target-version = "py310"

[tool.ruff.lint.per-file-ignores]
"__init__.py" = ["F401"]
"tests/server/fastmcp/test_func_metadata.py" = ["E501"]

[tool.uv.workspace]
members = ["examples/servers/*"]

[tool.uv.sources]
mcp = { workspace = true }

[tool.pytest.ini_options]
xfail_strict = true
filterwarnings = [
    "error",
    # this is a long-standing issue with fastmcp, which is just now being exercised by tests
    "ignore:Unclosed:ResourceWarning",
    # This should be fixed on Uvicorn's side.
    "ignore::DeprecationWarning:websockets",
    "ignore:websockets.server.WebSocketServerProtocol is deprecated:DeprecationWarning",
    "ignore:Returning str or bytes.*:DeprecationWarning:mcp.server.lowlevel",
    # this is a problem in starlette
    "ignore:Please use `import python_multipart` instead.:PendingDeprecationWarning",
]<|MERGE_RESOLUTION|>--- conflicted
+++ resolved
@@ -42,19 +42,15 @@
 
 [tool.uv]
 resolution = "lowest-direct"
-<<<<<<< HEAD
-dev-dependencies = [
-    "pyright>=1.1.396",
-=======
 default-groups = ["dev", "docs"]
 
 [dependency-groups]
 dev = [
-    "pyright>=1.1.391",
->>>>>>> 4e3c1969
+    "pyright>=1.1.396",
     "pytest>=8.3.4",
     "ruff>=0.8.5",
     "trio>=0.26.2",
+    "pytest-flakefinder>=1.1.0",
     "pytest-xdist>=3.6.1",
     "pytest-examples>=0.0.14",
 ]
